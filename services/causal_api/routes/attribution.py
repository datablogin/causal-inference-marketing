"""Attribution analysis endpoints."""

from typing import Any

from fastapi import APIRouter, HTTPException
from pydantic import BaseModel, Field

from shared.observability import get_logger, get_metrics

logger = get_logger(__name__)
router = APIRouter()


class AttributionRequest(BaseModel):
    """Request model for attribution analysis."""

<<<<<<< HEAD
    data: list[dict[str, Any]] = Field(
        description="Marketing touchpoint data"
    )
=======
    data: list[dict[str, Any]] = Field(description="Marketing touchpoint data")
>>>>>>> c420db9e
    method: str = Field(
        default="doubly_robust", description="Attribution method to use"
    )
    treatment_col: str = Field(
        default="channel", description="Column name for treatment variable"
    )
    outcome_col: str = Field(
<<<<<<< HEAD
        default="conversion",
        description="Column name for outcome variable"
=======
        default="conversion", description="Column name for outcome variable"
>>>>>>> c420db9e
    )
    confidence_level: float = Field(
        default=0.95, description="Confidence level for estimates"
    )


class AttributionResponse(BaseModel):
    """Response model for attribution analysis."""

    method: str
    results: dict[str, Any]
    confidence_level: float
    sample_size: int
    computation_time: float


@router.post("/analyze", response_model=AttributionResponse)
async def analyze_attribution(request: AttributionRequest) -> AttributionResponse:
    """Perform attribution analysis."""
    import time

    start_time = time.time()

    try:
        logger.info(
            "Starting attribution analysis",
            method=request.method,
            sample_size=len(request.data),
        )

        # Placeholder implementation - replace with actual causal inference logic
        results = {
<<<<<<< HEAD
            "attribution_weights": {
                "email": 0.25,
                "social": 0.35,
                "search": 0.40
            },
=======
            "attribution_weights": {"email": 0.25, "social": 0.35, "search": 0.40},
>>>>>>> c420db9e
            "confidence_intervals": {
                "email": [0.20, 0.30],
                "social": [0.30, 0.40],
                "search": [0.35, 0.45],
            },
            "p_values": {"email": 0.001, "social": 0.0001, "search": 0.00001},
        }

        computation_time = time.time() - start_time

        # Record metrics
        metrics = get_metrics()
        metrics.record_computation(
            method=request.method,
            duration=computation_time,
            status="success",
            sample_size=len(request.data),
        )

        logger.info(
            "Attribution analysis completed",
            method=request.method,
            computation_time=computation_time,
        )

        return AttributionResponse(
            method=request.method,
            results=results,
            confidence_level=request.confidence_level,
            sample_size=len(request.data),
            computation_time=computation_time,
        )

    except Exception as e:
        computation_time = time.time() - start_time

        # Record error metrics
        metrics = get_metrics()
        metrics.record_computation(
            method=request.method,
            duration=computation_time,
            status="error",
            sample_size=len(request.data),
        )
        metrics.record_error(error_type=type(e).__name__, component="attribution")

<<<<<<< HEAD
        logger.error(
            "Attribution analysis failed",
            method=request.method,
            error=str(e)
        )
=======
        logger.error("Attribution analysis failed", method=request.method, error=str(e))
>>>>>>> c420db9e

        raise HTTPException(
            status_code=500, detail=f"Attribution analysis failed: {str(e)}"
        )


@router.get("/methods")
async def get_attribution_methods() -> dict[str, list[str]]:
    """Get available attribution methods."""
    return {
        "methods": [
            "first_touch",
            "last_touch",
            "linear",
            "time_decay",
            "position_based",
            "doubly_robust",
            "ipw",
            "g_computation",
        ]
    }<|MERGE_RESOLUTION|>--- conflicted
+++ resolved
@@ -14,13 +14,7 @@
 class AttributionRequest(BaseModel):
     """Request model for attribution analysis."""
 
-<<<<<<< HEAD
-    data: list[dict[str, Any]] = Field(
-        description="Marketing touchpoint data"
-    )
-=======
     data: list[dict[str, Any]] = Field(description="Marketing touchpoint data")
->>>>>>> c420db9e
     method: str = Field(
         default="doubly_robust", description="Attribution method to use"
     )
@@ -28,12 +22,7 @@
         default="channel", description="Column name for treatment variable"
     )
     outcome_col: str = Field(
-<<<<<<< HEAD
-        default="conversion",
-        description="Column name for outcome variable"
-=======
         default="conversion", description="Column name for outcome variable"
->>>>>>> c420db9e
     )
     confidence_level: float = Field(
         default=0.95, description="Confidence level for estimates"
@@ -66,15 +55,7 @@
 
         # Placeholder implementation - replace with actual causal inference logic
         results = {
-<<<<<<< HEAD
-            "attribution_weights": {
-                "email": 0.25,
-                "social": 0.35,
-                "search": 0.40
-            },
-=======
             "attribution_weights": {"email": 0.25, "social": 0.35, "search": 0.40},
->>>>>>> c420db9e
             "confidence_intervals": {
                 "email": [0.20, 0.30],
                 "social": [0.30, 0.40],
@@ -121,15 +102,7 @@
         )
         metrics.record_error(error_type=type(e).__name__, component="attribution")
 
-<<<<<<< HEAD
-        logger.error(
-            "Attribution analysis failed",
-            method=request.method,
-            error=str(e)
-        )
-=======
         logger.error("Attribution analysis failed", method=request.method, error=str(e))
->>>>>>> c420db9e
 
         raise HTTPException(
             status_code=500, detail=f"Attribution analysis failed: {str(e)}"

--- conflicted
+++ resolved
@@ -27,13 +27,9 @@
     setup_logging(config)
     setup_metrics(config)
 
-<<<<<<< HEAD
-    logger.info("Starting Causal Inference API", version="0.1.0", environment=config.environment)
-=======
     logger.info(
         "Starting Causal Inference API", version="0.1.0", environment=config.environment
     )
->>>>>>> c420db9e
 
     yield
 
@@ -120,11 +116,4 @@
     metrics = get_metrics()
     metrics.record_error(error_type="HTTPException", component="api")
 
-<<<<<<< HEAD
-    return JSONResponse(
-        status_code=exc.status_code,
-        content={"detail": exc.detail}
-    )
-=======
-    return JSONResponse(status_code=exc.status_code, content={"detail": exc.detail})
->>>>>>> c420db9e
+    return JSONResponse(status_code=exc.status_code, content={"detail": exc.detail})
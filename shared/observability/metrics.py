--- conflicted
+++ resolved
@@ -62,13 +62,9 @@
             registry=self.registry,
         )
 
-<<<<<<< HEAD
-    def record_computation(self, method: str, duration: float, status: str, sample_size: int):
-=======
     def record_computation(
         self, method: str, duration: float, status: str, sample_size: int
     ):
->>>>>>> c420db9e
         """Record a causal inference computation."""
         self.computation_duration.labels(method=method, outcome=status).observe(
             duration
@@ -76,13 +72,9 @@
         self.computation_count.labels(method=method, status=status).inc()
         self.sample_size_gauge.labels(method=method).set(sample_size)
 
-<<<<<<< HEAD
-    def record_api_request(self, endpoint: str, method: str, status: str, duration: float):
-=======
     def record_api_request(
         self, endpoint: str, method: str, status: str, duration: float
     ):
->>>>>>> c420db9e
         """Record an API request."""
         self.api_requests.labels(endpoint=endpoint, method=method, status=status).inc()
         self.api_duration.labels(endpoint=endpoint, method=method).observe(duration)
@@ -114,4 +106,4 @@
         start_http_server(config.metrics_port)
 
         # Initialize metrics
-        get_metrics()
+        get_metrics()
"""Causal inference specific configuration."""

from pydantic import Field, validator

from .base import BaseConfiguration, Environment


class CausalInferenceConfig(BaseConfiguration):
    """Configuration for causal inference services."""

    # API Configuration
    api_host: str = Field(default="0.0.0.0", description="API host")
    api_port: int = Field(default=8000, description="API port")
    api_workers: int = Field(default=1, description="Number of API workers")

    # Database Configuration
    database_url: str = Field(
        default="sqlite:///causal_inference.db", description="Database connection URL"
    )
    database_pool_size: int = Field(
        default=5, description="Database connection pool size"
    )
<<<<<<< HEAD
    database_pool_size: int = Field(default=5, description="Database connection pool size")
=======
>>>>>>> c420db9e

    # Computation Configuration
    max_sample_size: int = Field(
        default=1_000_000,
        description="Maximum sample size for causal inference computations",
    )
    computation_timeout: int = Field(
        default=300, description="Computation timeout in seconds"
    )
    enable_parallel_processing: bool = Field(
        default=True, description="Enable parallel processing for computations"
    )

    # Model Configuration
    default_confidence_level: float = Field(
        default=0.95, description="Default confidence level for causal estimates"
    )
    bootstrap_samples: int = Field(
        default=1000,
        description="Number of bootstrap samples for uncertainty estimation",
    )

    # Cache Configuration
    enable_caching: bool = Field(default=True, description="Enable result caching")
    cache_ttl: int = Field(default=3600, description="Cache TTL in seconds")

    # Monitoring Configuration
    enable_metrics: bool = Field(default=True, description="Enable metrics collection")
    metrics_port: int = Field(default=9090, description="Metrics endpoint port")

    @validator("default_confidence_level")
    def validate_confidence_level(cls, v):  # noqa: N805
        if not 0 < v < 1:
            raise ValueError("Confidence level must be between 0 and 1")
        return v

    @validator("bootstrap_samples")
    def validate_bootstrap_samples(cls, v):  # noqa: N805
        if v < 100:
            raise ValueError("Bootstrap samples must be at least 100")
        return v

    def validate_configuration(self) -> list[str]:
        """Validate causal inference specific configuration."""
        issues = super().validate_configuration()

        # Production-specific validations
        if self.environment == Environment.PRODUCTION:
            if self.database_url.startswith("sqlite://"):
                issues.append("SQLite database not recommended for production")
            if self.api_workers < 2:
                issues.append("Consider using multiple API workers in production")
            if not self.enable_caching:
                issues.append("Caching should be enabled in production for performance")

        # Resource validations
        if self.max_sample_size > 10_000_000:
            issues.append("Very large sample sizes may cause memory issues")

        if self.computation_timeout < 60:
            issues.append("Computation timeout might be too short for complex analyses")

        return issues<|MERGE_RESOLUTION|>--- conflicted
+++ resolved
@@ -20,10 +20,6 @@
     database_pool_size: int = Field(
         default=5, description="Database connection pool size"
     )
-<<<<<<< HEAD
-    database_pool_size: int = Field(default=5, description="Database connection pool size")
-=======
->>>>>>> c420db9e
 
     # Computation Configuration
     max_sample_size: int = Field(

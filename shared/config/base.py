--- conflicted
+++ resolved
@@ -77,11 +77,7 @@
 
     def validate_configuration(self) -> list[str]:
         """Validate the current configuration and return any issues."""
-<<<<<<< HEAD
-        issues = []
-=======
         issues: list[str] = []
->>>>>>> c420db9e
 
         # Basic validation - override in subclasses for specific validation
         if self.environment == Environment.PRODUCTION:
